<?php
/**
 * WP Async Request
 *
 * @package WP-Background-Processing
 */

if ( ! class_exists( 'WP_Async_Request' ) ) {

	/**
	 * Abstract WP_Async_Request class.
	 *
	 * @abstract
	 */
	abstract class WP_Async_Request {

		/**
		 * Prefix
		 *
		 * (default value: 'wp')
		 *
		 * @var string
		 * @access protected
		 */
		protected $prefix = 'wp';

		/**
		 * Action
		 *
		 * (default value: 'async_request')
		 *
		 * @var string
		 * @access protected
		 */
		protected $action = 'async_request';

		/**
		 * Identifier
		 *
		 * @var mixed
		 * @access protected
		 */
		protected $identifier;

		/**
		 * Data
		 *
		 * (default value: array())
		 *
		 * @var array
		 * @access protected
		 */
		protected $data = array();

		/**
		 * Initiate new async request
		 */
		public function __construct() {
			$this->identifier = $this->prefix . '_' . $this->action;

			add_action( 'wp_ajax_' . $this->identifier, array( $this, 'maybe_handle' ) );
			add_action( 'wp_ajax_nopriv_' . $this->identifier, array( $this, 'maybe_handle' ) );
		}

		/**
		 * Set data used during the request
		 *
		 * @param array $data Data.
		 *
		 * @return $this
		 */
		public function data( $data ) {
			$this->data = $data;

			return $this;
		}

		/**
		 * Dispatch the async request
		 *
		 * @return array|WP_Error
		 */
		public function dispatch() {
			$url  = add_query_arg( $this->get_query_args(), $this->get_query_url() );
			$args = $this->get_post_args();

			return wp_remote_post( esc_url_raw( $url ), $args );
		}

		/**
		 * Get query args
		 *
		 * @return array
		 */
		protected function get_query_args() {
			if ( property_exists( $this, 'query_args' ) ) {
				return $this->query_args;
			}

			$args = array(
				'action' => $this->identifier,
				'nonce'  => wp_create_nonce( $this->identifier ),
			);

			/**
			 * Filters the post arguments used during an async request.
			 *
			 * @param array $url
			 */
			return apply_filters( $this->identifier . '_query_args', $args );
		}

		/**
		 * Get query URL
		 *
		 * @return string
		 */
		protected function get_query_url() {
			if ( property_exists( $this, 'query_url' ) ) {
				return $this->query_url;
			}

			$url = admin_url( 'admin-ajax.php' );

			/**
			 * Filters the post arguments used during an async request.
			 *
			 * @param string $url
			 */
			return apply_filters( $this->identifier . '_query_url', $url );
		}

		/**
		 * Get post args
		 *
		 * @return array
		 */
		protected function get_post_args() {
			if ( property_exists( $this, 'post_args' ) ) {
				return $this->post_args;
			}

<<<<<<< HEAD
			return array(
				'timeout'   => 5,
=======
			$args = array(
				'timeout'   => 0.01,
>>>>>>> 7729affd
				'blocking'  => false,
				'body'      => $this->data,
				'cookies'   => $_COOKIE,
				'sslverify' => apply_filters( 'https_local_ssl_verify', false ),
			);

			/**
			 * Filters the post arguments used during an async request.
			 *
			 * @param array $args
			 */
			return apply_filters( $this->identifier . '_post_args', $args );
		}

		/**
		 * Maybe handle
		 *
		 * Check for correct nonce and pass to handler.
		 */
		public function maybe_handle() {
			// Don't lock up other requests while processing.
            $this->close_http_connection();

			check_ajax_referer( $this->identifier, 'nonce' );

			$this->handle();

			wp_die();
		}

        /**
         * Finishes replying to the client, but keeps the process running for further (async) code execution.
         * Ripped from \WC_Background_Emailer::close_http_connection()
         * @see https://core.trac.wordpress.org/ticket/41358
         */
        protected function close_http_connection()
        {
            // Only 1 PHP process can access a session object at a time, close this so the next request isn't kept waiting.
            // @codingStandardsIgnoreStart
            if (session_id()) {
                session_write_close();
            }
            // @codingStandardsIgnoreEnd

            wc_set_time_limit(0);

            // fastcgi_finish_request is the cleanest way to send the response and keep the script running, but not every server has it.
            if (is_callable('fastcgi_finish_request')) {
                fastcgi_finish_request();
            } else {
                // Fallback: send headers and flush buffers.
                if (!headers_sent()) {
                    header('Connection: close');
                }
                @ob_end_flush(); // phpcs:ignore Generic.PHP.NoSilencedErrors.Discouraged
                flush();
            }
        }

		/**
		 * Handle
		 *
		 * Override this method to perform any actions required
		 * during the async request.
		 */
		abstract protected function handle();

	}
}<|MERGE_RESOLUTION|>--- conflicted
+++ resolved
@@ -140,13 +140,8 @@
 				return $this->post_args;
 			}
 
-<<<<<<< HEAD
-			return array(
+			$args = array(
 				'timeout'   => 5,
-=======
-			$args = array(
-				'timeout'   => 0.01,
->>>>>>> 7729affd
 				'blocking'  => false,
 				'body'      => $this->data,
 				'cookies'   => $_COOKIE,
